--- conflicted
+++ resolved
@@ -229,20 +229,12 @@
             SMREngine smre = getEngine(cob.getID());
             if(smre!=null) //we're playing the object
             {
-<<<<<<< HEAD
                 if(!curtx.get().has_read(cob.getID(), cob.getTimestamp(), key)) {
                     curtx.get().mark_read(cob.getID(), cob.getTimestamp(), key);
                     //do what here??? apply the command through the apply thread
                     //todo: right now this causes an unnecessary sync
                     smre.sync(SMREngine.TIMESTAMP_INVALID, command);
                 }
-=======
-//                System.out.println("read " + cob.getID() + " at " + cob.getTimestamp());
-                curtx.get().mark_read(cob.getID(), cob.getTimestamp(), key);
-                //do what here??? apply the command through the apply thread
-                //todo: right now this causes an unnecessary sync
-                smre.sync(SMREngine.TIMESTAMP_INVALID, command);
->>>>>>> bb2a865b
             }
             else //it's a remote object
             {
@@ -534,22 +526,8 @@
             return;
         }
 
-
-<<<<<<< HEAD
-        // Pair<Boolean, Boolean> P = txr.updateDecision(decrec.txint_timestamp, T.get_readstreams().get(decrec.stream), T.get_readstreams().size(), decrec.decision);
-        Map<Long, Integer> readstreams = T.get_readstreams();
-        Long streamkey = decrec.stream;
-        Integer streamval = readstreams.get(streamkey);
-        int size = readstreams.size();
-        boolean decision = decrec.decision;
-        long ts = decrec.txint_timestamp;
-        assert(txr != null);
-        Pair<Boolean, Boolean> P = txr.updateDecision(ts, streamval, size, decision);
-=======
-
         //we index over all streams here; if stream appends are reliable, we can switch this to only readstreams
         Pair<Boolean, Boolean> P = txr.updateDecisionState(decrec.txint_timestamp, T.get_allstreams().get(decrec.stream), T.get_allstreams().size(), decrec.decision);
->>>>>>> bb2a865b
 
         if(txr.trackstats)
         {
@@ -605,8 +583,6 @@
         txr.applyCommandToObject(curstream, command, timestamp);
     }
 
-
-
 }
 
 class TxDec implements Serializable
@@ -708,11 +684,11 @@
 
     boolean has_read(long object, long version, Serializable key)
     {
-        Iterator<Triple<Long, Long, Serializable>> it = get_readset().iterator();
+        Iterator<TxIntReadSetEntry> it = get_readset().iterator();
         while(it.hasNext()) {
-            Triple<Long, Long, Serializable> trip = it.next();
-            if(trip.first == object) {
-                if(key == null || trip.third == null || key.equals(trip.third))
+            TxIntReadSetEntry trip = it.next();
+            if(trip.objectid == object) {
+                if(key == null || trip.key == null || key.equals(trip.key))
                     return true;
             }
         }
